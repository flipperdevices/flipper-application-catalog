sourcecode:
  type: git
  location:
    origin: https://github.com/jblanked/WebCrawler-FlipperZero.git
<<<<<<< HEAD
    commit_sha: 8ec862998d82eed91c9d8961ec299ff8d1d4d961
short_description: "Use Wifi to access the internet and web scrape."
description: "@.README.md"
changelog: "@.CHANGELOG.md"
=======
    commit_sha: 50181e9110d794012c0292f1da0552597d901de0
short_description: "Use Wi-Fi to access the internet and scrape data from the web."
description: "@README.md"
changelog: "@CHANGELOG.md"
>>>>>>> 01629923
author: "JBlanked"
name: "Web Crawler"
version: "0.5"
id: "web_crawler"
category: "GPIO"
targets: ['all']
icon: "app.png"
screenshots:
  - "assets/01-request.png"
  - "assets/02-main.png"
  - "assets/03-path.png"<|MERGE_RESOLUTION|>--- conflicted
+++ resolved
@@ -2,17 +2,10 @@
   type: git
   location:
     origin: https://github.com/jblanked/WebCrawler-FlipperZero.git
-<<<<<<< HEAD
-    commit_sha: 8ec862998d82eed91c9d8961ec299ff8d1d4d961
-short_description: "Use Wifi to access the internet and web scrape."
-description: "@.README.md"
-changelog: "@.CHANGELOG.md"
-=======
-    commit_sha: 50181e9110d794012c0292f1da0552597d901de0
-short_description: "Use Wi-Fi to access the internet and scrape data from the web."
+    commit_sha: 3c2cf76a14bfd010ad8e3b1ab3a648bc067b1126
+short_description: "Use Wifi to access the internet and web scrape"
 description: "@README.md"
 changelog: "@CHANGELOG.md"
->>>>>>> 01629923
 author: "JBlanked"
 name: "Web Crawler"
 version: "0.5"
