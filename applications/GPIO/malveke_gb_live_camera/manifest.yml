sourcecode:
  type: git
  location:
    origin: https://github.com/EstebanFuentealba/MALVEKE-Flipper-Zero.git
<<<<<<< HEAD
    commit_sha: 2a9aaa37a803f5e773334476c542bfc057e86303
=======
    commit_sha: 5a82c098c177cd4e101366fd325bcadc7b794857
>>>>>>> b00bd430
    subdir: flipper_companion_apps/applications/external/malveke_gb_live_camera
category: "GPIO"
short_description: |
  Insert a GAME BOY Camera cartridge, you can use it as a camera and take snapshots from the Flipper Zero.
name: "[MALVEKE] GB Live Camera"
id: "malveke_gb_live_camera"
<<<<<<< HEAD
version: "1.3"
=======
version: "1.2"
>>>>>>> b00bd430
description: "@README_catalog.md"
changelog: "@docs/changelog.md"
author: "Esteban Fuentealba"
icon: "icons/icon.png"
screenshots:
  - ".flipcorg/gallery/1.png"
  - ".flipcorg/gallery/2.png"
  - ".flipcorg/gallery/3.png"<|MERGE_RESOLUTION|>--- conflicted
+++ resolved
@@ -2,22 +2,12 @@
   type: git
   location:
     origin: https://github.com/EstebanFuentealba/MALVEKE-Flipper-Zero.git
-<<<<<<< HEAD
     commit_sha: 2a9aaa37a803f5e773334476c542bfc057e86303
-=======
-    commit_sha: 5a82c098c177cd4e101366fd325bcadc7b794857
->>>>>>> b00bd430
     subdir: flipper_companion_apps/applications/external/malveke_gb_live_camera
 category: "GPIO"
 short_description: |
   Insert a GAME BOY Camera cartridge, you can use it as a camera and take snapshots from the Flipper Zero.
-name: "[MALVEKE] GB Live Camera"
 id: "malveke_gb_live_camera"
-<<<<<<< HEAD
-version: "1.3"
-=======
-version: "1.2"
->>>>>>> b00bd430
 description: "@README_catalog.md"
 changelog: "@docs/changelog.md"
 author: "Esteban Fuentealba"
