--- conflicted
+++ resolved
@@ -2,11 +2,7 @@
   type: git
   location:
     origin: https://github.com/EstebanFuentealba/MALVEKE-Flipper-Zero.git
-<<<<<<< HEAD
-    commit_sha: 471b8b62317ccf61287a059c7f884ae9d73aea28
-=======
     commit_sha: 7aa16610d4a4d60520c6b26e0cee78bf260bffc6
->>>>>>> 3c5f901b
     subdir: flipper_companion_apps/applications/external/malveke_gb_live_camera
 category: "GPIO"
 short_description: |
