sourcecode:
  type: git
  location:
    origin: https://github.com/Milk-Cool/fz-em4100-generator.git
<<<<<<< HEAD
    commit_sha: d8b67d779fa834cc28ca2f0d0ca7607ff8a96f65
short_description: "RFID potential universal keys generator"
description: "@README.md"
changelog: "v1.1 - Increased version so that it shows up in the catalog"
=======
    commit_sha: d2901a9d74224432aaf3f68b6cdf884b200acd02
short_description: "RFID potential universal keys generator"
description: "@README.md"
changelog: "v1.0 - Initial release"
>>>>>>> 725b9db8
author: "milk_cool"
screenshots:
  - "./.flipcorg/gallery/Screenshot-20230223-203332.png"<|MERGE_RESOLUTION|>--- conflicted
+++ resolved
@@ -2,17 +2,10 @@
   type: git
   location:
     origin: https://github.com/Milk-Cool/fz-em4100-generator.git
-<<<<<<< HEAD
     commit_sha: d8b67d779fa834cc28ca2f0d0ca7607ff8a96f65
 short_description: "RFID potential universal keys generator"
 description: "@README.md"
-changelog: "v1.1 - Increased version so that it shows up in the catalog"
-=======
-    commit_sha: d2901a9d74224432aaf3f68b6cdf884b200acd02
-short_description: "RFID potential universal keys generator"
-description: "@README.md"
-changelog: "v1.0 - Initial release"
->>>>>>> 725b9db8
+changelog: "v1.1 - Increased version so that it shows up in the catalog; v1.0 - initial release"
 author: "milk_cool"
 screenshots:
   - "./.flipcorg/gallery/Screenshot-20230223-203332.png"